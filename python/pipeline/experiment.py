--- conflicted
+++ resolved
@@ -174,16 +174,10 @@
     z_end=null           : float        # deepest point
     """
     contents = [
-<<<<<<< HEAD
-        ('L2/3', '', 100, 370),
-        ('L4', '', 370, 500),
-        dict(layer='unset', layer_description=''),
-=======
         ['L1', '', 0, 100],
         ['L2/3', '', 100, 370],
         ['L4', '', 370, 500],
         {'layer': 'unset', 'layer_description': ''}
->>>>>>> f80d6217
     ]
 
     def get_layers(self, z):
